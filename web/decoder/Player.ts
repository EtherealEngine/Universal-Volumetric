--- conflicted
+++ resolved
@@ -327,15 +327,13 @@
       return;
     }
 
-<<<<<<< HEAD
+    this.currentFrame = frameToPlay;
+
     if (this.stopOnNextFrame) {
       this._video.pause();
       this.hasPlayed = false;
       this.stopOnNextFrame = false;
     }
-=======
-    this.currentFrame = frameToPlay;
->>>>>>> ad55369a
 
     const hasFrame = this.meshBuffer.has(frameToPlay);
     // If keyframe changed, set mesh buffer to new keyframe
