{
  "name": "Ethereal Engine: Universal Volumetric",
  "version": "1.0.11",
  "repository": {
    "type": "git",
    "url": "git://github.com/etherealengine/Universal-Volumetric.git"
  },
  "exports": {
    "./player": {
      "import": "./dist/player.js"
    },
    "./worker": {
      "default": "./dist/worker.js"
    },
    ".": {}
  },
  "files": [
    "dist",
    "player.d.ts",
    "worker.d.ts"
  ],
  "npmClient": "yarn",
  "jest": "ts-jest",
  "scripts": {
    "patch-npm": "npm version patch && npm publish --access public",
    "build": "npm run build-player && npm run build-worker",
    "build-player": "tsc",
    "build-worker": "vite build --config vite.worker.config.ts",
    "encode": "babel ./encoder/Encoder.js --out-file corto.js --plugins @babel/plugin-transform-modules-umd",
    "format": "prettier --write \"web/*.{ts,tsx}\"",
    "format-staged": "lint-staged",
<<<<<<< HEAD
    "lint": "prettier --check \"web/*.{ts,tsx}\"",
    "publish-npm": "npm publish --yes --ignore-scripts --registry=https://registry.npmjs.org",
    "publish-github": "npm publish --yes --ignore-scripts --registry=https://npm.pkg.github.com"
=======
    "lint": "prettier --check \"web/*.{ts,tsx}\""
>>>>>>> c4a6acf3
  },
  "pre-commit": [
    "format-staged"
  ],
  "lint-staged": {
    "*.{ts,tsx}": [
      "prettier --write"
    ]
  },
  "license": "MIT",
  "devDependencies": {
    "@babel/cli": "7.21.0",
    "@babel/core": "7.21.0",
    "@types/three": "0.149.0",
    "@ianvs/prettier-plugin-sort-imports": "3.7.1",
    "prettier": "2.8.4",
    "typescript": "4.9.5"
  },
  "dependencies": {
    "shelljs": "0.8.5",
    "vite": "^4.0.0",
    "xmlhttprequest": "1.8.0"
  },
  "peerDependencies": {
    "three": ">0.130.0"
  }
}<|MERGE_RESOLUTION|>--- conflicted
+++ resolved
@@ -29,13 +29,9 @@
     "encode": "babel ./encoder/Encoder.js --out-file corto.js --plugins @babel/plugin-transform-modules-umd",
     "format": "prettier --write \"web/*.{ts,tsx}\"",
     "format-staged": "lint-staged",
-<<<<<<< HEAD
     "lint": "prettier --check \"web/*.{ts,tsx}\"",
     "publish-npm": "npm publish --yes --ignore-scripts --registry=https://registry.npmjs.org",
     "publish-github": "npm publish --yes --ignore-scripts --registry=https://npm.pkg.github.com"
-=======
-    "lint": "prettier --check \"web/*.{ts,tsx}\""
->>>>>>> c4a6acf3
   },
   "pre-commit": [
     "format-staged"
